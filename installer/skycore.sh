#!/bin/bash

GREEN='\e[32m'
CYAN='\e[36m'
YELLOW='\e[33m'
RED='\e[31m'
BLUE='\e[34m'
PURPLE='\e[35m'
NC='\e[0m'

print_banner() {
    echo -e "${CYAN}"
    echo "███████ ██   ██ ██    ██  ██████  ██████  ██████  ███████"
    echo "██      ██  ██   ██  ██  ██      ██    ██ ██   ██ ██     "
    echo "███████ █████     ████   ██      ██    ██ ██████  █████  "
    echo "     ██ ██  ██     ██    ██      ██    ██ ██   ██ ██     "
    echo "███████ ██   ██    ██     ██████  ██████  ██   ██ ███████"
    echo "Made with love by IDRobots"
    echo "Docs: https://id-robots.github.io/skycore/"
    echo -e "${NC}"
}

check_root() {
    if [[ $EUID -ne 0 ]]; then
        echo -e "${RED}[✖]${NC} This script must be run as root" 
        exit 1
    fi
}

install_wireguard() {
    echo -e "${YELLOW}[⋯]${NC} Installing WireGuard..."
    
    apt-get update -y
    apt-get install -y wireguard wireguard-tools git curl

    if modprobe wireguard 2>/dev/null; then
        echo -e "${GREEN}[✔]${NC} WireGuard kernel module is available."
        return 0
    fi
    
    echo -e "${YELLOW}[⋯]${NC} WireGuard kernel module not available. Setting up userspace implementation..."
    
    echo -e "${YELLOW}[⋯]${NC} Installing latest Go..."
    cd /tmp
    GO_VERSION="1.22.1"
    GO_PACKAGE="go${GO_VERSION}.linux-arm64.tar.gz"
    curl -sLO "https://go.dev/dl/${GO_PACKAGE}"
    
    if [ ! -f "${GO_PACKAGE}" ]; then
        echo -e "${RED}[✖]${NC} Failed to download Go. Using fallback method..."
        GO_PACKAGE="go1.22.0.linux-arm64.tar.gz"
        curl -sLO "https://go.dev/dl/${GO_PACKAGE}"
    fi
    
    rm -rf /usr/local/go
    tar -C /usr/local -xzf "${GO_PACKAGE}"
    
    echo 'export PATH=$PATH:/usr/local/go/bin' > /etc/profile.d/golang.sh
    chmod +x /etc/profile.d/golang.sh
    
    GO_BIN="/usr/local/go/bin/go"
    echo -e "${GREEN}[✔]${NC} Latest Go installed at /usr/local/go: $($GO_BIN version)"
    
    echo -e "${YELLOW}[⋯]${NC} Building wireguard-go..."
    cd /tmp
    rm -rf wireguard-go*
    
    git clone https://git.zx2c4.com/wireguard-go
    cd wireguard-go
    
    if ! PATH="/usr/local/go/bin:$PATH" make; then
        echo -e "${YELLOW}[⋯]${NC} Failed to build latest wireguard-go. Trying stable release..."
        cd /tmp
        rm -rf wireguard-go
        curl -sLO https://git.zx2c4.com/wireguard-go/snapshot/wireguard-go-0.0.20230223.tar.xz
        tar -xf wireguard-go-0.0.20230223.tar.xz
        cd wireguard-go-0.0.20230223
        
        if ! PATH="/usr/local/go/bin:$PATH" make; then
            echo -e "${RED}[✖]${NC} Failed to build wireguard-go. Trying older compatible version..."
            cd /tmp
            rm -rf wireguard-go*
            curl -sLO https://git.zx2c4.com/wireguard-go/snapshot/wireguard-go-0.0.20220316.tar.xz
            tar -xf wireguard-go-0.0.20220316.tar.xz
            cd wireguard-go-0.0.20220316
            PATH="/usr/local/go/bin:$PATH" make
        fi
    fi
    
    PATH="/usr/local/go/bin:$PATH" make install
    
    mkdir -p /etc/systemd/system/wg-quick@wg0.service.d/
    echo -e '[Service]\nEnvironment="WG_QUICK_USERSPACE_IMPLEMENTATION=wireguard-go"' > /etc/systemd/system/wg-quick@wg0.service.d/override.conf
    systemctl daemon-reload
    
    if command -v wireguard-go >/dev/null 2>&1; then
        echo -e "${GREEN}[✔]${NC} WireGuard userspace implementation installed: $(wireguard-go --version 2>&1 || echo 'version unavailable')"
    else
        echo -e "${RED}[✖]${NC} Failed to install wireguard-go. VPN functionality may be limited."
    fi
    
    echo -e "${YELLOW}[⋯]${NC} Note: To use the new Go version in your current shell, run: source /etc/profile.d/golang.sh"
}

clone_drive() {
    check_root

    COMPRESS=false
    OUTPUT_DIR="$(pwd)"
    DEBUG=false
    CREATE_ARCHIVE=false
    SOURCE_DEVICE=""

    while [[ $# -gt 0 ]]; do
        case "$1" in
            --source|-s)
                SOURCE_DEVICE="$2"
                shift 2
                ;;
            --compress|-c)
                COMPRESS=true
                shift
                ;;
            --output|-o)
                OUTPUT_DIR="$2"
                shift 2
                ;;
            --debug|-d)
                DEBUG=true
                shift
                ;;
            --archive|-a)
                CREATE_ARCHIVE=true
                ARCHIVE_NAME="$2"
                shift 2
                ;;
            --help|-h)
                echo "Usage: skycore clone --source SOURCE_DEVICE [options]"
                echo "  --source, -s: Source device (e.g., /dev/nvme0n1 or /dev/sda)"
                echo "  --compress, -c: Compress the image files"
                echo "  --output, -o: Output directory for image files (default: current directory)"
                echo "  --debug, -d: Enable debug mode (verbose output)"
                echo "  --archive, -a: Create archive of backup (provide archive name without extension)"
                echo "Example: skycore clone --source /dev/nvme0n1 --compress --output /tmp/backup"
                exit 0
                ;;
            *)
                echo -e "${RED}[✖]${NC} Unknown option: $1"
                echo "Use 'skycore clone --help' for usage information"
                exit 1
                ;;
        esac
    done

    if [ -z "$SOURCE_DEVICE" ]; then
        echo -e "${RED}[✖]${NC} No source device specified. Use --source to specify the device."
        echo "Use 'skycore clone --help' for usage information"
        exit 1
    fi

    if [ ! -b "$SOURCE_DEVICE" ]; then
        echo -e "${RED}[✖]${NC} Error: Source device $SOURCE_DEVICE does not exist or is not a block device."
        exit 1
    fi

    mkdir -p "$OUTPUT_DIR"

    echo "================= IMAGE CREATION SUMMARY ================="
    echo -e "${YELLOW}[⋯]${NC} Source device: $SOURCE_DEVICE"
    lsblk -o NAME,FSTYPE,SIZE,MOUNTPOINT "$SOURCE_DEVICE"
    echo ""
    echo -e "${YELLOW}[⋯]${NC} Image files will be saved to: $OUTPUT_DIR"
    echo -e "${YELLOW}[⋯]${NC} Compression: $([ "$COMPRESS" = true ] && echo "Enabled" || echo "Disabled")"
    echo -e "${YELLOW}[⋯]${NC} Debug mode: $([ "$DEBUG" = true ] && echo "Enabled" || echo "Disabled")"
    if [ "$CREATE_ARCHIVE" = true ]; then
        echo -e "${YELLOW}[⋯]${NC} Archive creation: Enabled (${ARCHIVE_NAME}.tar.gz)"
    fi
    echo "===================================================="
    echo ""
    echo -n "Do you want to continue? (y/N): "
    read CONFIRM

    if [[ "$CONFIRM" != "y" && "$CONFIRM" != "Y" ]]; then
        echo -e "${YELLOW}[⋯]${NC} Operation cancelled."
        exit 0
    fi

    if ! command -v partclone.dd &> /dev/null; then
        echo -e "${RED}[✖]${NC} Error: partclone is not installed. Please install it with:"
        echo "  sudo apt install partclone"
        exit 1
    fi

    SOURCE_BASE=$(basename "$SOURCE_DEVICE")
    SOURCE_PARTITIONS=$(find /dev -name "${SOURCE_BASE}[0-9]*" | sort)

    echo -e "${YELLOW}[⋯]${NC} Found partitions to clone:"
    echo "$SOURCE_PARTITIONS"
    echo -e "${YELLOW}[⋯]${NC} Total: $(echo "$SOURCE_PARTITIONS" | wc -l) partitions"

    MOUNTED=false
    for part in $SOURCE_PARTITIONS; do
        if mount | grep -q "$part"; then
            echo -e "${YELLOW}[⋯]${NC} Warning: $part is currently mounted. It will be unmounted."
            MOUNTED=true
        fi
    done

    if [ "$MOUNTED" = true ]; then
        echo -n "Proceed with unmounting? (y/N): "
        read UNMOUNT_CONFIRM
        if [[ "$UNMOUNT_CONFIRM" != "y" && "$UNMOUNT_CONFIRM" != "Y" ]]; then
            echo -e "${YELLOW}[⋯]${NC} Operation cancelled."
            exit 0
        fi
        
        for part in $SOURCE_PARTITIONS; do
            if mount | grep -q "$part"; then
                echo -e "${YELLOW}[⋯]${NC} Unmounting $part"
                umount "$part"
            fi
        done
    fi

    echo -e "${YELLOW}[⋯]${NC} Backing up partition table from $SOURCE_DEVICE"
    PARTITION_TABLE="$OUTPUT_DIR/jetson_nvme_partitions.sfdisk"
    sfdisk -d "$SOURCE_DEVICE" > "$PARTITION_TABLE"
    echo -e "${GREEN}[✔]${NC} Partition table saved to $PARTITION_TABLE"

    blkid "$SOURCE_DEVICE"* > "$OUTPUT_DIR/jetson_nvme_blkinfo.txt" 2>/dev/null || true
    echo -e "${GREEN}[✔]${NC} Block device info saved to $OUTPUT_DIR/jetson_nvme_blkinfo.txt"

    echo -e "${YELLOW}[⋯]${NC} Starting partition cloning..."

    for part in $SOURCE_PARTITIONS; do
        part_name=$(basename "$part")
        part_num=$(echo "$part_name" | grep -o '[0-9]*$')
        
        if [ -z "$part_num" ]; then
            echo -e "${YELLOW}[⋯]${NC} Skipping $part - not a partition"
            continue
        fi
        
        fs_type=$(lsblk -no FSTYPE "$part")
        if [ -z "$fs_type" ]; then
            fs_type="dd"
        fi
        
        echo -e "${YELLOW}[⋯]${NC} Cloning partition $part (filesystem: $fs_type)"
        
        case $fs_type in
            ext4)
                PARTCLONE_CMD="partclone.ext4"
                ;;
            vfat|fat32|fat16)
                PARTCLONE_CMD="partclone.vfat"
                ;;
            ntfs)
                PARTCLONE_CMD="partclone.ntfs"
                ;;
            xfs)
                PARTCLONE_CMD="partclone.xfs"
                ;;
            *)
                PARTCLONE_CMD="partclone.dd"
                ;;
        esac
        
        img_file="$OUTPUT_DIR/jetson_nvme_p${part_num}.img"
        
        if [ "$COMPRESS" = true ]; then
            echo -e "${YELLOW}[⋯]${NC} Using compression for $part"
            if command -v lz4 &> /dev/null; then
                $PARTCLONE_CMD -c -s "$part" | lz4 > "${img_file}.lz4"
                echo -e "${GREEN}[✔]${NC} Partition $part cloned to ${img_file}.lz4"
            else
                $PARTCLONE_CMD -c -s "$part" | gzip > "${img_file}.gz"
                echo -e "${GREEN}[✔]${NC} Partition $part cloned to ${img_file}.gz"
            fi
        else
            $PARTCLONE_CMD -c -s "$part" -o "$img_file"
            echo -e "${GREEN}[✔]${NC} Partition $part cloned to $img_file"
        fi
    done

    sync

    echo -e "${GREEN}[✔]${NC} Image creation completed successfully!"
    echo -e "${YELLOW}[⋯]${NC} All partition images are saved in $OUTPUT_DIR"

    if [ "$CREATE_ARCHIVE" = true ]; then
        echo -e "${YELLOW}[⋯]${NC} Creating archive ${ARCHIVE_NAME}.tar.gz..."
        
        MANIFEST="$OUTPUT_DIR/manifest.txt"
        echo "Jetson Backup Manifest" > "$MANIFEST"
        echo "Created: $(date)" >> "$MANIFEST"
        echo "Source Device: $SOURCE_DEVICE" >> "$MANIFEST"
        echo "Compression: $([ "$COMPRESS" = true ] && echo "Enabled" || echo "Disabled")" >> "$MANIFEST"
        echo "" >> "$MANIFEST"
        echo "Device Information:" >> "$MANIFEST"
        lsblk -o NAME,FSTYPE,SIZE,MOUNTPOINT "$SOURCE_DEVICE" >> "$MANIFEST"
        echo "" >> "$MANIFEST"
        echo "Files included:" >> "$MANIFEST"
        ls -lh "$OUTPUT_DIR" >> "$MANIFEST"
        
        current_dir=$(pwd)
        cd "$OUTPUT_DIR" || exit 1
        tar czf "${ARCHIVE_NAME}.tar.gz" ./*
        cd "$current_dir" || exit 1
        
        echo -e "${GREEN}[✔]${NC} Archive created at $OUTPUT_DIR/${ARCHIVE_NAME}.tar.gz"
    fi

    echo ""
    echo -e "${YELLOW}[⋯]${NC} Use 'skycore flash' to restore these images to a target drive."

    if [ "$DEBUG" = true ]; then
        set +x
    fi
}

flash_drive() {
    check_root

    TARGET_DEVICE=""
    S3_BUCKET="s3://jetson-nano-ub-20-bare"
    IMAGE_NAME="orion-nano-8gb-jp6.2.tar.gz"
    TMP_DIR="/tmp/skycore-orion-flash"
    ARCHIVE_FILE=""
    ARCHIVE_PATH=""
    TMP_EXTRACT_DIR="${TMP_DIR}/extracted"
    INPUT_DIR=""
    FROM_S3=true

    while [[ $# -gt 0 ]]; do
        case "$1" in
            --target|-t)
                TARGET_DEVICE="$2"
                shift 2
                ;;
            --bucket|-b)
                S3_BUCKET="$2"
                shift 2
                ;;
            --image|-i)
                IMAGE_NAME="$2"
                shift 2
                ;;
            --archive|-a)
                FROM_S3=false
                ARCHIVE_PATH="$2"
                shift 2
                ;;
            --input|-d)
                FROM_S3=false
                INPUT_DIR="$2"
                shift 2
                ;;
            --help|-h)
                echo "Usage: skycore flash --target TARGET_DEVICE [options]"
                echo "  --target, -t: Target device (e.g., /dev/nvme1n1 or /dev/sdb)"
                echo "  --bucket, -b: S3 bucket URL (default: ${S3_BUCKET})"
                echo "  --image, -i: Image name to download from S3 (default: ${IMAGE_NAME})"
                echo "  --archive, -a: Use local archive file instead of downloading from S3"
                echo "  --input, -d: Use local directory with partition images instead of archive"
                echo ""
                echo "Examples:"
                echo "  skycore flash --target /dev/sdb"
                echo "  skycore flash --target /dev/sdb --bucket s3://custom-bucket --image custom-image.tar.gz"
                echo "  skycore flash --target /dev/sdb --archive /path/to/backup.tar.gz"
                echo "  skycore flash --target /dev/sdb --input /path/to/backup_dir"
                exit 0
                ;;
            *)
                echo -e "${RED}[✖]${NC} Unknown option: $1"
                echo "Use 'skycore flash --help' for usage information"
                exit 1
                ;;
        esac
    done

    if [ -z "$TARGET_DEVICE" ]; then
        echo -e "${RED}[✖]${NC} No target device specified. Use --target to specify the device."
        echo "Use 'skycore flash --help' for usage information"
        exit 1
    fi

    if [ -n "$ARCHIVE_PATH" ] && [ -n "$INPUT_DIR" ]; then
        echo -e "${RED}[✖]${NC} Error: Cannot specify both --archive and --input options."
        echo "Use 'skycore flash --help' for usage information"
        exit 1
    fi

    if [ "$FROM_S3" = true ]; then
        ARCHIVE_FILE="${TMP_DIR}/${IMAGE_NAME}"
    else
        if [ -n "$ARCHIVE_PATH" ]; then
            if [ ! -f "$ARCHIVE_PATH" ]; then
                echo -e "${RED}[✖]${NC} Error: Archive file $ARCHIVE_PATH does not exist."
                exit 1
            fi
            ARCHIVE_FILE="$ARCHIVE_PATH"
        elif [ -n "$INPUT_DIR" ]; then
            if [ ! -d "$INPUT_DIR" ]; then
                echo -e "${RED}[✖]${NC} Error: Input directory $INPUT_DIR does not exist."
                exit 1
            fi
        else
            echo -e "${RED}[✖]${NC} Error: No source specified. Use --bucket and --image or --archive or --input."
            echo "Use 'skycore flash --help' for usage information"
            exit 1
        fi
    fi

    if [ ! -b "$TARGET_DEVICE" ]; then
        echo -e "${RED}[✖]${NC} Error: Target device $TARGET_DEVICE does not exist or is not a block device."
        exit 1
    fi

    mkdir -p "$TMP_DIR"
    mkdir -p "$TMP_EXTRACT_DIR"

    print_banner
    echo -e "${YELLOW}[⋯]${NC} SKYCORE Flash tool starting..."
    
    list_block_devices
    install_dependencies
    download_image
    extract_image
    check_mounted_partitions
    flash_device_with_images
    cleanup
    
    echo -e "${GREEN}[✔]${NC} The target drive $TARGET_DEVICE now contains the flashed image."
    echo ""
    echo -e "${YELLOW}[⋯]${NC} To use this drive as a bootable device in a Jetson:"
    echo "1. Power off the Jetson"
    echo "2. Install the flashed drive in the Jetson"
    echo "3. Power on the Jetson and verify it boots correctly"
}

list_block_devices() {
    echo -e "${YELLOW}[⋯]${NC} Available block devices:"
    lsblk -o NAME,SIZE,TYPE,MOUNTPOINT
}

install_dependencies() {
    echo -e "${YELLOW}[⋯]${NC} Checking for required dependencies..."
    apt-get update -y
    apt-get install -y python3-pip util-linux gawk coreutils parted e2fsprogs xz-utils partclone

    if [ "$FROM_S3" = true ]; then
        echo -e "${YELLOW}[⋯]${NC} Checking if AWS CLI is installed..."
        if ! command -v aws >/dev/null 2>&1; then
            echo -e "${YELLOW}[⋯]${NC} AWS CLI not found. Installing AWS CLI via pip..."
            pip3 install awscli || {
                echo -e "${RED}[✖]${NC} Failed to install AWS CLI."
                exit 1
            }
        else
            echo -e "${GREEN}[✔]${NC} AWS CLI is already installed."
        fi
    fi
}

download_image() {
    if [ "$FROM_S3" = true ]; then
        if [ -f "$ARCHIVE_FILE" ]; then
            echo -e "${GREEN}[✔]${NC} Archive already exists at $ARCHIVE_FILE."
            echo -e "${YELLOW}[⋯]${NC} Reusing existing archive."
        else
            echo -e "${YELLOW}[⋯]${NC} Downloading archive from S3..."
            IMAGE_S3_URI="${S3_BUCKET}/${IMAGE_NAME}"
            aws s3 cp "$IMAGE_S3_URI" "$ARCHIVE_FILE" --no-sign-request || {
                echo -e "${RED}[✖]${NC} Failed to download the image ${IMAGE_NAME} from ${S3_BUCKET}."
                exit 1
            }
            echo -e "${GREEN}[✔]${NC} Archive downloaded successfully."
        fi
    else
        echo -e "${GREEN}[✔]${NC} Using local source instead of downloading from S3."
    fi
}

extract_image() {
    if [ -n "$INPUT_DIR" ]; then
        echo -e "${GREEN}[✔]${NC} Using existing directory: $INPUT_DIR"
        TMP_EXTRACT_DIR="$INPUT_DIR"
        return
    fi

    if [ -d "$TMP_EXTRACT_DIR" ] && [ -f "$TMP_EXTRACT_DIR/jetson_nvme_partitions.sfdisk" ] && [ "$(find "$TMP_EXTRACT_DIR" -name "jetson_nvme_p*.img*" | wc -l)" -gt 0 ]; then
        echo -e "${GREEN}[✔]${NC} Found existing extracted files in: $TMP_EXTRACT_DIR"
        echo -e "${YELLOW}[⋯]${NC} Reusing existing extracted files."
        return
    fi

    echo -e "${YELLOW}[⋯]${NC} Extracting archive to temporary directory: $TMP_EXTRACT_DIR"
    rm -rf "$TMP_EXTRACT_DIR"/*
    mkdir -p "$TMP_EXTRACT_DIR"
    
    tar -xzf "$ARCHIVE_FILE" -C "$TMP_EXTRACT_DIR"
    echo -e "${GREEN}[✔]${NC} Archive extracted successfully."
}

check_mounted_partitions() {
    echo -e "${YELLOW}[⋯]${NC} Checking for mounted partitions on $TARGET_DEVICE..."
    TARGET_PARTITIONS=$(lsblk -no NAME "$TARGET_DEVICE" | grep -v "$(basename "$TARGET_DEVICE")" | sed "s/^/\/dev\//")

    MOUNTED=false
    for part in $TARGET_PARTITIONS; do
        if mount | grep -q "$part"; then
            echo -e "${YELLOW}[⋯]${NC} Warning: $part is currently mounted. It will be unmounted."
            MOUNTED=true
        fi
    done

    if [ "$MOUNTED" = true ]; then
        echo -n "Proceed with unmounting? (y/N): "
        read UNMOUNT_CONFIRM
        if [[ "$UNMOUNT_CONFIRM" != "y" && "$UNMOUNT_CONFIRM" != "Y" ]]; then
            echo -e "${YELLOW}[⋯]${NC} Operation cancelled."
            cleanup
            exit 0
        fi
        
        for part in $TARGET_PARTITIONS; do
            if mount | grep -q "$part"; then
                echo -e "${YELLOW}[⋯]${NC} Unmounting $part"
                umount "$part"
            fi
        done
    fi
}

flash_device_with_images() {
    PARTITION_TABLE="$TMP_EXTRACT_DIR/jetson_nvme_partitions.sfdisk"
    if [ ! -f "$PARTITION_TABLE" ]; then
        echo -e "${RED}[✖]${NC} Error: Partition table file not found in the extracted archive."
        cleanup
        exit 1
    fi

    echo "================= FLASH DRIVE SUMMARY ================="
    echo -e "${YELLOW}[⋯]${NC} Target device: $TARGET_DEVICE"
    lsblk -o NAME,FSTYPE,SIZE,MOUNTPOINT "$TARGET_DEVICE"
    echo ""
    
    if [ "$FROM_S3" = true ]; then
        echo -e "${YELLOW}[⋯]${NC} Source image: $IMAGE_NAME from $S3_BUCKET"
    elif [ -n "$ARCHIVE_PATH" ]; then
        echo -e "${YELLOW}[⋯]${NC} Source archive: $ARCHIVE_PATH"
    else
        echo -e "${YELLOW}[⋯]${NC} Source directory: $INPUT_DIR"
    fi
    
    if [ -f "$TMP_EXTRACT_DIR/manifest.txt" ]; then
        echo "--- Archive Manifest ---"
        head -n 10 "$TMP_EXTRACT_DIR/manifest.txt"
        echo "------------------------"
    fi
    
    echo "===================================================="
    echo ""
    echo -e "${RED}WARNING: All data on $TARGET_DEVICE will be permanently lost!${NC}"
    echo -n "Do you want to continue? (y/N): "
    read CONFIRM

    if [[ "$CONFIRM" != "y" && "$CONFIRM" != "Y" ]]; then
        echo -e "${YELLOW}[⋯]${NC} Operation cancelled."
        cleanup
        exit 0
    fi

    echo -e "${YELLOW}[⋯]${NC} Preparing target drive $TARGET_DEVICE"
    echo -e "${YELLOW}[⋯]${NC} Restoring partition table to $TARGET_DEVICE"
    sfdisk "$TARGET_DEVICE" < "$PARTITION_TABLE"
    echo -e "${GREEN}[✔]${NC} Partition table restored."

    partprobe "$TARGET_DEVICE"
    sleep 2

    echo -e "${YELLOW}[⋯]${NC} Looking for partition images in the extracted archive"
    IMAGE_FILES=$(find "$TMP_EXTRACT_DIR" -name "jetson_nvme_p*.img*" | sort)

    if [ -z "$IMAGE_FILES" ]; then
        echo -e "${RED}[✖]${NC} Error: No partition image files found in the source."
        cleanup
        exit 1
    fi

    echo -e "${GREEN}[✔]${NC} Found $(echo "$IMAGE_FILES" | wc -l) partition image(s)"
    echo -e "${YELLOW}[⋯]${NC} Starting partition restoration..."

    for img_file in $IMAGE_FILES; do
        base_name=$(basename "$img_file")
        if [[ "$base_name" =~ p([0-9]+)\.img ]]; then
            part_num="${BASH_REMATCH[1]}"
        elif [[ "$base_name" =~ p([0-9]+)\.img\.(gz|lz4) ]]; then
            part_num="${BASH_REMATCH[1]}"
        else
            echo -e "${YELLOW}[⋯]${NC} Warning: Could not extract partition number from $base_name, skipping"
            continue
        fi
        
        target_base=$(basename "$TARGET_DEVICE")
        if [[ "$target_base" =~ [0-9]$ ]]; then
            target_part="${TARGET_DEVICE}p${part_num}"
        else
            target_part="${TARGET_DEVICE}${part_num}"
        fi
        
        if [ ! -b "$target_part" ]; then
            echo -e "${YELLOW}[⋯]${NC} Warning: Target partition $target_part does not exist. Skipping."
            continue
        fi
        
        fs_type=""
        if [ -f "$TMP_EXTRACT_DIR/jetson_nvme_blkinfo.txt" ]; then
            fs_info=$(grep -E "/dev/[a-zA-Z0-9]+${part_num}:" "$TMP_EXTRACT_DIR/jetson_nvme_blkinfo.txt" | grep -o "TYPE=\"[^\"]*\"" | cut -d'"' -f2)
            if [ -n "$fs_info" ]; then
                fs_type="$fs_info"
            fi
        fi
        
        if [ -z "$fs_type" ]; then
            if [[ "$base_name" == *"ext4"* ]]; then
                fs_type="ext4"
            elif [[ "$base_name" == *"vfat"* || "$base_name" == *"fat"* ]]; then
                fs_type="vfat"
            elif [[ "$base_name" == *"ntfs"* ]]; then
                fs_type="ntfs"
            elif [[ "$base_name" == *"xfs"* ]]; then
                fs_type="xfs"
            else
                fs_type="dd"
            fi
        fi
        
        case $fs_type in
            ext4|ext3|ext2)
                PARTCLONE_CMD="partclone.ext4"
                ;;
            vfat|fat32|fat16|fat12)
                PARTCLONE_CMD="partclone.vfat"
                ;;
            ntfs)
                PARTCLONE_CMD="partclone.ntfs"
                ;;
            xfs)
                PARTCLONE_CMD="partclone.xfs"
                ;;
            *)
                PARTCLONE_CMD="partclone.dd"
                ;;
        esac
        
        echo -e "${YELLOW}[⋯]${NC} Restoring partition to $target_part (filesystem: $fs_type)"
        
        if [[ "$img_file" == *.lz4 ]]; then
            echo -e "${YELLOW}[⋯]${NC} Decompressing and restoring from $img_file"
            if [[ "$PARTCLONE_CMD" == "partclone.dd" ]]; then
                lz4 -d -c "$img_file" | $PARTCLONE_CMD -s - -o "$target_part"
            else
                lz4 -d -c "$img_file" | $PARTCLONE_CMD -r -s - -o "$target_part"
            fi
        elif [[ "$img_file" == *.gz ]]; then
            echo -e "${YELLOW}[⋯]${NC} Decompressing and restoring from $img_file"
            if [[ "$PARTCLONE_CMD" == "partclone.dd" ]]; then
                gzip -d -c "$img_file" | $PARTCLONE_CMD -s - -o "$target_part"
            else
                gzip -d -c "$img_file" | $PARTCLONE_CMD -r -s - -o "$target_part"
            fi
        else
            echo -e "${YELLOW}[⋯]${NC} Restoring from $img_file"
            if [[ "$PARTCLONE_CMD" == "partclone.dd" ]]; then
                $PARTCLONE_CMD -s "$img_file" -o "$target_part"
            else
                $PARTCLONE_CMD -r -s "$img_file" -o "$target_part"
            fi
        fi
        
        echo -e "${GREEN}[✔]${NC} Partition image $img_file restored to $target_part"
    done

    sync
    echo -e "${GREEN}[✔]${NC} Flashing completed successfully!"
}

cleanup() {
    echo -e "${YELLOW}[⋯]${NC} Cleaning up temporary files..."
    if [ -z "$INPUT_DIR" ]; then
        rm -rf "$TMP_EXTRACT_DIR"
    fi
    echo -e "${GREEN}[✔]${NC} Cleanup completed."
}

activate_drone() {
    check_root

<<<<<<< HEAD
    # Default values
    TOKEN=""
    SERVICES=""
    
    # Parse command line arguments
    while [[ $# -gt 0 ]]; do
        case "$1" in
            --token|-t)
                TOKEN="$2"
                shift 2
                ;;
            --services|-s)
                SERVICES="$2"
                shift 2
                ;;
            --help|-h)
                echo "Usage: skycore activate [options] <Drone Token>"
                echo "  --token, -t: Drone activation token"
                echo "  --services, -s: Comma-separated list of services to start (default: all)"
                echo "                  Available services: drone-mavros, camera-proxy, mavproxy, ws_proxy"
                echo "Example: skycore activate --token ABC123 --services drone-mavros,mavproxy"
                exit 0
                ;;
            *)
                # If no explicit token parameter, use positional argument
                if [ -z "$TOKEN" ]; then
                    TOKEN="$1"
                fi
                shift
                ;;
        esac
    done

    # Check if token is provided
    if [ -z "$TOKEN" ]; then
=======
    if [ $# -lt 1 ]; then
>>>>>>> 68dc420a
        echo -e "${RED}[✖]${NC} No drone token provided. Use token parameter to specify the token."
        echo "Usage: skycore activate <Drone Token> or skycore activate --token <Drone Token>"
        exit 1
    fi

<<<<<<< HEAD
    # read a STAGE environment variable
=======
    TOKEN=$1
>>>>>>> 68dc420a
    STAGE=${STAGE:-prod}
    
    echo -e "${YELLOW}[⋯]${NC} Activating drone with token on $STAGE environment..."
    
    echo -e "${YELLOW}[⋯]${NC} Contacting activation server..."
    response=$(curl --connect-timeout 15 --max-time 15 https://$STAGE.skyhub.ai:5000/api/v1/drone/activate -H "token: $TOKEN")

    if [ $? -ne 0 ]; then
        echo -e "${RED}[✖]${NC} Curl request failed"
        exit 1
    fi

    vpn_url=$(echo "$response" | jq -r '.vpn')

    if [ -z "$vpn_url" ]; then
        echo -e "${RED}[✖]${NC} No download link found in the response"
        exit 1
    fi

    if ! command -v wg >/dev/null 2>&1; then
        echo -e "${YELLOW}[⋯]${NC} WireGuard is not installed. Installing..."
        install_wireguard
    fi

<<<<<<< HEAD
    # Verify WireGuard is working
    echo -e "${YELLOW}[⋯]${NC} Verifying WireGuard installation..."
    
    # Check for WireGuard command line tool
    if ! command -v wg >/dev/null 2>&1; then
        echo -e "${YELLOW}[⋯]${NC} WireGuard tools not detected after installation. Trying again..."
        install_wireguard
        
        # Verify again after second installation attempt
        if ! command -v wg >/dev/null 2>&1; then
            echo -e "${RED}[✖]${NC} Failed to install WireGuard properly."
            exit 1
        fi
    fi
    
    # Check for wireguard-go (userspace implementation) if needed
    if ! modprobe wireguard 2>/dev/null; then
        echo -e "${YELLOW}[⋯]${NC} WireGuard kernel module not available, checking userspace implementation..."
        if ! command -v wireguard-go >/dev/null 2>&1; then
            echo -e "${YELLOW}[⋯]${NC} Userspace implementation not found. Installing..."
            install_wireguard
            
            if ! command -v wireguard-go >/dev/null 2>&1; then
                echo -e "${RED}[✖]${NC} Failed to install WireGuard userspace implementation."
                exit 1
            fi
        fi
        
        # Create userspace override if not already created
        mkdir -p /etc/systemd/system/wg-quick@wg0.service.d/
        echo -e '[Service]\nEnvironment="WG_QUICK_USERSPACE_IMPLEMENTATION=wireguard-go"' > /etc/systemd/system/wg-quick@wg0.service.d/override.conf
        systemctl daemon-reload
    fi
    
    echo -e "${GREEN}[✔]${NC} WireGuard is properly installed and ready"

    # Make sure WireGuard directory exists
=======
>>>>>>> 68dc420a
    mkdir -p /etc/wireguard

    # Wait a bit before requesting the configuration file
    echo -e "${YELLOW}[⋯]${NC} Waiting for network stabilization..."
    sleep 3

    # Now download VPN configuration after ensuring WireGuard is working
    echo -e "${YELLOW}[⋯]${NC} Downloading VPN configuration..."
    curl -o /etc/wireguard/wg0.conf "$vpn_url"
    if [ $? -ne 0 ]; then
        echo -e "${RED}[✖]${NC} Failed to download Drone VPN file"
        exit 1
    fi

    # Validate the configuration file - check if it's XML instead of WireGuard config
    if grep -q "<?xml" /etc/wireguard/wg0.conf; then
        echo -e "${RED}[✖]${NC} Invalid WireGuard configuration file (XML detected)"
        echo -e "${YELLOW}[⋯]${NC} Content of downloaded file:"
        head -n 5 /etc/wireguard/wg0.conf
        echo -e "${YELLOW}[⋯]${NC} The download URL may be expired or invalid."
        echo -e "${YELLOW}[⋯]${NC} Please try activating again with a new token."
        exit 1
    fi

    # Validate the configuration has required WireGuard sections
    if ! grep -q "\[Interface\]" /etc/wireguard/wg0.conf; then
        echo -e "${RED}[✖]${NC} Invalid WireGuard configuration file (missing [Interface] section)"
        echo -e "${YELLOW}[⋯]${NC} Content of downloaded file:"
        head -n 5 /etc/wireguard/wg0.conf
        exit 1
    fi

    echo -e "${YELLOW}[⋯]${NC} Enabling and starting VPN service..."
    systemctl enable wg-quick@wg0
    if [ $? -ne 0 ]; then
        echo -e "${RED}[✖]${NC} Failed to enable wg-quick service"
        exit 1
    fi

    systemctl stop wg-quick@wg0 >/dev/null 2>&1
    sleep 2  # Short pause to ensure service has completely stopped

    if ! systemctl start wg-quick@wg0; then
        echo -e "${RED}[✖]${NC} Failed to start WireGuard service. Please check the configuration."
        systemctl status wg-quick@wg0
        exit 1
    fi

    # Wait for the VPN connection to establish
    echo -e "${YELLOW}[⋯]${NC} Waiting for VPN connection to establish..."
    sleep 5

    # Verify VPN connection
    if ! wg show wg0 >/dev/null 2>&1; then
        echo -e "${RED}[✖]${NC} VPN connection failed to establish."
        systemctl status wg-quick@wg0
        exit 1
    fi

    echo -e "${GREEN}[✔]${NC} VPN connection established"
    
    username=$(echo "$response" | jq -r '.username')
    password=$(echo "$response" | jq -r '.password')
    repository=$(echo "$response" | jq -r '.repository')

    echo -e "${YELLOW}[⋯]${NC} Logging in to Docker registry..."
    docker login -u $username -p $password $repository
    if [ $? -ne 0 ]; then
        echo -e "${RED}[✖]${NC} Failed to login to Docker registry"
        exit 1
    fi

    systemctl enable docker

    echo -e "${YELLOW}[⋯]${NC} Downloading Docker Compose configuration..."
    compose=$(echo "$response" | jq -r '.compose')
    curl --connect-timeout 15 --max-time 15 -o docker-compose.yml "$compose"
    if [ $? -ne 0 ]; then
        echo -e "${RED}[✖]${NC} Failed to download Docker Compose file"
        exit 1
    fi

    chown skycore docker-compose.yml
    chown -R skycore /home/skycore
    chmod -R 755 /home/skycore

    echo -e "${YELLOW}[⋯]${NC} Starting Docker containers..."
    docker compose pull
    
    # If specific services are specified, start only those
    if [ -n "$SERVICES" ]; then
        echo -e "${YELLOW}[⋯]${NC} Starting selected services: $SERVICES"
        # Convert comma-separated list to space-separated for docker compose
        SERVICES_LIST=${SERVICES//,/ }
        docker compose up -d $SERVICES_LIST
    else
        echo -e "${YELLOW}[⋯]${NC} Starting all services"
        docker compose up -d
    fi

    if [ $? -ne 0 ]; then
        echo -e "${RED}[✖]${NC} Failed to start Docker containers"
        exit 1
    fi

    # Create configuration file
    echo -e "${YELLOW}[⋯]${NC} Creating configuration file..."
    CONFIG_FILE="/home/skycore/skycore.conf"
    
    # Prepare services string for config
    if [ -n "$SERVICES" ]; then
        SERVICES_CONFIG="$SERVICES"
    else
        # If all services were started, list them all
        SERVICES_CONFIG="drone-mavros,camera-proxy,mavproxy,ws_proxy"
    fi
    
    # Write to config file
    cat > "$CONFIG_FILE" << EOF
activated: true
token: $TOKEN
services: $SERVICES_CONFIG
activation_date: $(date +"%Y-%m-%d %H:%M:%S")
EOF
    
    # Set permissions
    chown skycore:skycore "$CONFIG_FILE"
    chmod 600 "$CONFIG_FILE"  # Only owner can read/write
    
    echo -e "${GREEN}[✔]${NC} Configuration saved to $CONFIG_FILE"

    # Grant Docker permissions to user
    echo -e "${YELLOW}[⋯]${NC} Granting Docker permissions to the current user..."
    # Get the current user (if running with sudo)
    CURRENT_USER=${SUDO_USER:-$(whoami)}
    
    # Skip if already root
    if [ "$CURRENT_USER" != "root" ]; then
        if getent group docker | grep -q "\b${CURRENT_USER}\b"; then
            echo -e "${GREEN}[✔]${NC} User $CURRENT_USER already has Docker permissions"
        else
            usermod -aG docker $CURRENT_USER
            echo -e "${GREEN}[✔]${NC} User $CURRENT_USER added to the docker group"
            echo -e "${YELLOW}[⋯]${NC} You may need to log out and log back in for the changes to take effect"
            echo -e "${YELLOW}[⋯]${NC} Or run 'newgrp docker' in your terminal to apply permissions immediately"
        fi
    fi

    echo -e "${GREEN}[✔]${NC} Drone activation is complete."
}

<<<<<<< HEAD
# Install skycore to the system
SCRIPT_PATH=$(readlink -f "$0")
if [ ! -f "/usr/local/bin/skycore.sh" ]; then
    sudo cp "$SCRIPT_PATH" /usr/local/bin/skycore.sh
    sudo chmod +x /usr/local/bin/skycore.sh
    sudo ln -sf /usr/local/bin/skycore.sh /usr/local/bin/skycore
fi

# Function to start services listed in skycore.conf
skycore_up() {
    # Check if config file exists
    CONFIG_FILE="/home/skycore/skycore.conf"
    if [ ! -f "$CONFIG_FILE" ]; then
        echo -e "${RED}[✖]${NC} Configuration file not found: $CONFIG_FILE"
        echo -e "${YELLOW}[⋯]${NC} Run 'skycore activate' first to set up the drone"
        exit 1
    fi
    
    # Read services from config file
    SERVICES=$(grep "services:" "$CONFIG_FILE" | cut -d':' -f2 | tr -d ' ')
    
    # Check if services were found in config
    if [ -z "$SERVICES" ]; then
        echo -e "${RED}[✖]${NC} No services defined in $CONFIG_FILE"
        exit 1
    fi
    
    # Convert comma-separated list to space-separated for docker compose
    SERVICES_LIST=${SERVICES//,/ }
    
    echo -e "${YELLOW}[⋯]${NC} Starting services: $SERVICES"
    docker compose up -d $SERVICES_LIST
    
    if [ $? -ne 0 ]; then
        echo -e "${RED}[✖]${NC} Failed to start services"
        exit 1
    fi
    
    echo -e "${GREEN}[✔]${NC} Services started successfully"
}

# Function to stop all Docker services
skycore_down() {
    echo -e "${YELLOW}[⋯]${NC} Stopping all Docker services..."
    
    # Check if docker-compose.yml exists
    if [ ! -f "docker-compose.yml" ]; then
        echo -e "${RED}[✖]${NC} docker-compose.yml not found"
        echo -e "${YELLOW}[⋯]${NC} Run 'skycore activate' first to set up the drone"
        exit 1
    fi
    
    docker compose down
    
    if [ $? -ne 0 ]; then
        echo -e "${RED}[✖]${NC} Failed to stop services"
        exit 1
    fi
    
    echo -e "${GREEN}[✔]${NC} All services stopped successfully"
}

if [[ "$1" == "cli" ]]; then
    echo "Starting SkyCore CLI..."
    python3 "skycore_cli.py"

elif [[ "$1" == "clone" ]]; then
    # Shift to remove the "clone" argument
    shift
    clone_drive "$@"

elif [[ "$1" == "flash" ]]; then
    # Shift to remove the "flash" argument
    shift
    flash_drive "$@"

elif [[ "$1" == "activate" ]]; then
    # Shift to remove the "activate" argument
    shift
    activate_drone "$@"

elif [[ "$1" == "up" ]]; then
    # Start services from config
    skycore_up

elif [[ "$1" == "down" ]]; then
    # Stop all services
    skycore_down

elif [[ "$1" == "help" ]]; then
=======
install_skycore() {
    SCRIPT_PATH=$(readlink -f "$0")
    sudo cp "$SCRIPT_PATH" /usr/local/bin/skycore.sh
    sudo chmod +x /usr/local/bin/skycore.sh
    sudo ln -sf /usr/local/bin/skycore.sh /usr/local/bin/skycore
    echo -e "${GREEN}[✔]${NC} SkyCore installed successfully"
}

show_help() {
>>>>>>> 68dc420a
    echo "Available commands:"
    echo "  skycore cli       - Start the SkyCore CLI"
    echo "  skycore clone     - Clone a device to image files"
    echo "  skycore flash     - Flash image files to a device"
    echo "  skycore activate  - Activate a drone with a token"
    echo "    Options:"
    echo "      --token, -t <token>     - Specify the activation token"
    echo "      --services, -s <list>   - Comma-separated list of services to start"
    echo "                              (drone-mavros,camera-proxy,mavproxy,ws_proxy)"
    echo "  skycore up        - Start services listed in skycore.conf"
    echo "  skycore down      - Stop all Docker services"
    echo "  skycore install-wireguard  - Install WireGuard on the system"
    echo "  skycore help      - Show this help message"
    
    echo ""
    echo "For more information on a specific command, use --help:"
    echo "  skycore clone --help"
    echo "  skycore flash --help"
<<<<<<< HEAD
    echo "  skycore activate --help"
=======
    echo "  skycore activate <token>"
}

main() {
    install_skycore

    if [[ "$1" == "cli" ]]; then
        echo "Starting SkyCore CLI..."
        python3 "skycore_cli.py"

    elif [[ "$1" == "clone" ]]; then
        shift
        clone_drive "$@"

    elif [[ "$1" == "flash" ]]; then
        shift
        flash_drive "$@"

    elif [[ "$1" == "activate" ]]; then
        shift
        activate_drone "$@"

    elif [[ "$1" == "help" ]]; then
        show_help

    elif [[ "$1" == "install-wireguard" ]]; then
        install_wireguard
    else
        echo "Usage: skycore [command]"
        echo "Use 'skycore help' for a list of available commands"
        exit 1
    fi
}
>>>>>>> 68dc420a

main "$@"<|MERGE_RESOLUTION|>--- conflicted
+++ resolved
@@ -541,164 +541,6 @@
         exit 1
     fi
 
-    echo "================= FLASH DRIVE SUMMARY ================="
-    echo -e "${YELLOW}[⋯]${NC} Target device: $TARGET_DEVICE"
-    lsblk -o NAME,FSTYPE,SIZE,MOUNTPOINT "$TARGET_DEVICE"
-    echo ""
-    
-    if [ "$FROM_S3" = true ]; then
-        echo -e "${YELLOW}[⋯]${NC} Source image: $IMAGE_NAME from $S3_BUCKET"
-    elif [ -n "$ARCHIVE_PATH" ]; then
-        echo -e "${YELLOW}[⋯]${NC} Source archive: $ARCHIVE_PATH"
-    else
-        echo -e "${YELLOW}[⋯]${NC} Source directory: $INPUT_DIR"
-    fi
-    
-    if [ -f "$TMP_EXTRACT_DIR/manifest.txt" ]; then
-        echo "--- Archive Manifest ---"
-        head -n 10 "$TMP_EXTRACT_DIR/manifest.txt"
-        echo "------------------------"
-    fi
-    
-    echo "===================================================="
-    echo ""
-    echo -e "${RED}WARNING: All data on $TARGET_DEVICE will be permanently lost!${NC}"
-    echo -n "Do you want to continue? (y/N): "
-    read CONFIRM
-
-    if [[ "$CONFIRM" != "y" && "$CONFIRM" != "Y" ]]; then
-        echo -e "${YELLOW}[⋯]${NC} Operation cancelled."
-        cleanup
-        exit 0
-    fi
-
-    echo -e "${YELLOW}[⋯]${NC} Preparing target drive $TARGET_DEVICE"
-    echo -e "${YELLOW}[⋯]${NC} Restoring partition table to $TARGET_DEVICE"
-    sfdisk "$TARGET_DEVICE" < "$PARTITION_TABLE"
-    echo -e "${GREEN}[✔]${NC} Partition table restored."
-
-    partprobe "$TARGET_DEVICE"
-    sleep 2
-
-    echo -e "${YELLOW}[⋯]${NC} Looking for partition images in the extracted archive"
-    IMAGE_FILES=$(find "$TMP_EXTRACT_DIR" -name "jetson_nvme_p*.img*" | sort)
-
-    if [ -z "$IMAGE_FILES" ]; then
-        echo -e "${RED}[✖]${NC} Error: No partition image files found in the source."
-        cleanup
-        exit 1
-    fi
-
-    echo -e "${GREEN}[✔]${NC} Found $(echo "$IMAGE_FILES" | wc -l) partition image(s)"
-    echo -e "${YELLOW}[⋯]${NC} Starting partition restoration..."
-
-    for img_file in $IMAGE_FILES; do
-        base_name=$(basename "$img_file")
-        if [[ "$base_name" =~ p([0-9]+)\.img ]]; then
-            part_num="${BASH_REMATCH[1]}"
-        elif [[ "$base_name" =~ p([0-9]+)\.img\.(gz|lz4) ]]; then
-            part_num="${BASH_REMATCH[1]}"
-        else
-            echo -e "${YELLOW}[⋯]${NC} Warning: Could not extract partition number from $base_name, skipping"
-            continue
-        fi
-        
-        target_base=$(basename "$TARGET_DEVICE")
-        if [[ "$target_base" =~ [0-9]$ ]]; then
-            target_part="${TARGET_DEVICE}p${part_num}"
-        else
-            target_part="${TARGET_DEVICE}${part_num}"
-        fi
-        
-        if [ ! -b "$target_part" ]; then
-            echo -e "${YELLOW}[⋯]${NC} Warning: Target partition $target_part does not exist. Skipping."
-            continue
-        fi
-        
-        fs_type=""
-        if [ -f "$TMP_EXTRACT_DIR/jetson_nvme_blkinfo.txt" ]; then
-            fs_info=$(grep -E "/dev/[a-zA-Z0-9]+${part_num}:" "$TMP_EXTRACT_DIR/jetson_nvme_blkinfo.txt" | grep -o "TYPE=\"[^\"]*\"" | cut -d'"' -f2)
-            if [ -n "$fs_info" ]; then
-                fs_type="$fs_info"
-            fi
-        fi
-        
-        if [ -z "$fs_type" ]; then
-            if [[ "$base_name" == *"ext4"* ]]; then
-                fs_type="ext4"
-            elif [[ "$base_name" == *"vfat"* || "$base_name" == *"fat"* ]]; then
-                fs_type="vfat"
-            elif [[ "$base_name" == *"ntfs"* ]]; then
-                fs_type="ntfs"
-            elif [[ "$base_name" == *"xfs"* ]]; then
-                fs_type="xfs"
-            else
-                fs_type="dd"
-            fi
-        fi
-        
-        case $fs_type in
-            ext4|ext3|ext2)
-                PARTCLONE_CMD="partclone.ext4"
-                ;;
-            vfat|fat32|fat16|fat12)
-                PARTCLONE_CMD="partclone.vfat"
-                ;;
-            ntfs)
-                PARTCLONE_CMD="partclone.ntfs"
-                ;;
-            xfs)
-                PARTCLONE_CMD="partclone.xfs"
-                ;;
-            *)
-                PARTCLONE_CMD="partclone.dd"
-                ;;
-        esac
-        
-        echo -e "${YELLOW}[⋯]${NC} Restoring partition to $target_part (filesystem: $fs_type)"
-        
-        if [[ "$img_file" == *.lz4 ]]; then
-            echo -e "${YELLOW}[⋯]${NC} Decompressing and restoring from $img_file"
-            if [[ "$PARTCLONE_CMD" == "partclone.dd" ]]; then
-                lz4 -d -c "$img_file" | $PARTCLONE_CMD -s - -o "$target_part"
-            else
-                lz4 -d -c "$img_file" | $PARTCLONE_CMD -r -s - -o "$target_part"
-            fi
-        elif [[ "$img_file" == *.gz ]]; then
-            echo -e "${YELLOW}[⋯]${NC} Decompressing and restoring from $img_file"
-            if [[ "$PARTCLONE_CMD" == "partclone.dd" ]]; then
-                gzip -d -c "$img_file" | $PARTCLONE_CMD -s - -o "$target_part"
-            else
-                gzip -d -c "$img_file" | $PARTCLONE_CMD -r -s - -o "$target_part"
-            fi
-        else
-            echo -e "${YELLOW}[⋯]${NC} Restoring from $img_file"
-            if [[ "$PARTCLONE_CMD" == "partclone.dd" ]]; then
-                $PARTCLONE_CMD -s "$img_file" -o "$target_part"
-            else
-                $PARTCLONE_CMD -r -s "$img_file" -o "$target_part"
-            fi
-        fi
-        
-        echo -e "${GREEN}[✔]${NC} Partition image $img_file restored to $target_part"
-    done
-
-    sync
-    echo -e "${GREEN}[✔]${NC} Flashing completed successfully!"
-}
-
-cleanup() {
-    echo -e "${YELLOW}[⋯]${NC} Cleaning up temporary files..."
-    if [ -z "$INPUT_DIR" ]; then
-        rm -rf "$TMP_EXTRACT_DIR"
-    fi
-    echo -e "${GREEN}[✔]${NC} Cleanup completed."
-}
-
-activate_drone() {
-    check_root
-
-<<<<<<< HEAD
     # Default values
     TOKEN=""
     SERVICES=""
@@ -734,19 +576,12 @@
 
     # Check if token is provided
     if [ -z "$TOKEN" ]; then
-=======
-    if [ $# -lt 1 ]; then
->>>>>>> 68dc420a
         echo -e "${RED}[✖]${NC} No drone token provided. Use token parameter to specify the token."
         echo "Usage: skycore activate <Drone Token> or skycore activate --token <Drone Token>"
         exit 1
     fi
 
-<<<<<<< HEAD
     # read a STAGE environment variable
-=======
-    TOKEN=$1
->>>>>>> 68dc420a
     STAGE=${STAGE:-prod}
     
     echo -e "${YELLOW}[⋯]${NC} Activating drone with token on $STAGE environment..."
@@ -770,48 +605,6 @@
         echo -e "${YELLOW}[⋯]${NC} WireGuard is not installed. Installing..."
         install_wireguard
     fi
-
-<<<<<<< HEAD
-    # Verify WireGuard is working
-    echo -e "${YELLOW}[⋯]${NC} Verifying WireGuard installation..."
-    
-    # Check for WireGuard command line tool
-    if ! command -v wg >/dev/null 2>&1; then
-        echo -e "${YELLOW}[⋯]${NC} WireGuard tools not detected after installation. Trying again..."
-        install_wireguard
-        
-        # Verify again after second installation attempt
-        if ! command -v wg >/dev/null 2>&1; then
-            echo -e "${RED}[✖]${NC} Failed to install WireGuard properly."
-            exit 1
-        fi
-    fi
-    
-    # Check for wireguard-go (userspace implementation) if needed
-    if ! modprobe wireguard 2>/dev/null; then
-        echo -e "${YELLOW}[⋯]${NC} WireGuard kernel module not available, checking userspace implementation..."
-        if ! command -v wireguard-go >/dev/null 2>&1; then
-            echo -e "${YELLOW}[⋯]${NC} Userspace implementation not found. Installing..."
-            install_wireguard
-            
-            if ! command -v wireguard-go >/dev/null 2>&1; then
-                echo -e "${RED}[✖]${NC} Failed to install WireGuard userspace implementation."
-                exit 1
-            fi
-        fi
-        
-        # Create userspace override if not already created
-        mkdir -p /etc/systemd/system/wg-quick@wg0.service.d/
-        echo -e '[Service]\nEnvironment="WG_QUICK_USERSPACE_IMPLEMENTATION=wireguard-go"' > /etc/systemd/system/wg-quick@wg0.service.d/override.conf
-        systemctl daemon-reload
-    fi
-    
-    echo -e "${GREEN}[✔]${NC} WireGuard is properly installed and ready"
-
-    # Make sure WireGuard directory exists
-=======
->>>>>>> 68dc420a
-    mkdir -p /etc/wireguard
 
     # Wait a bit before requesting the configuration file
     echo -e "${YELLOW}[⋯]${NC} Waiting for network stabilization..."
@@ -962,7 +755,197 @@
     echo -e "${GREEN}[✔]${NC} Drone activation is complete."
 }
 
-<<<<<<< HEAD
+cleanup() {
+    echo -e "${YELLOW}[⋯]${NC} Cleaning up temporary files..."
+    if [ -z "$INPUT_DIR" ]; then
+        rm -rf "$TMP_EXTRACT_DIR"
+    fi
+    echo -e "${GREEN}[✔]${NC} Cleanup completed."
+}
+
+activate_drone() {
+    check_root
+
+    if [ $# -lt 1 ]; then
+        echo -e "${RED}[✖]${NC} No drone token provided. Use token parameter to specify the token."
+        echo "Usage: skycore activate <Drone Token> or skycore activate --token <Drone Token>"
+        exit 1
+    fi
+
+    TOKEN=$1
+    STAGE=${STAGE:-prod}
+    
+    echo -e "${YELLOW}[⋯]${NC} Activating drone with token on $STAGE environment..."
+    
+    echo -e "${YELLOW}[⋯]${NC} Contacting activation server..."
+    response=$(curl --connect-timeout 15 --max-time 15 https://$STAGE.skyhub.ai:5000/api/v1/drone/activate -H "token: $TOKEN")
+
+    if [ $? -ne 0 ]; then
+        echo -e "${RED}[✖]${NC} Curl request failed"
+        exit 1
+    fi
+
+    vpn_url=$(echo "$response" | jq -r '.vpn')
+
+    if [ -z "$vpn_url" ]; then
+        echo -e "${RED}[✖]${NC} No download link found in the response"
+        exit 1
+    fi
+
+    if ! command -v wg >/dev/null 2>&1; then
+        echo -e "${YELLOW}[⋯]${NC} WireGuard is not installed. Installing..."
+        install_wireguard
+    fi
+
+    # Wait a bit before requesting the configuration file
+    echo -e "${YELLOW}[⋯]${NC} Waiting for network stabilization..."
+    sleep 3
+
+    # Now download VPN configuration after ensuring WireGuard is working
+    echo -e "${YELLOW}[⋯]${NC} Downloading VPN configuration..."
+    curl -o /etc/wireguard/wg0.conf "$vpn_url"
+    if [ $? -ne 0 ]; then
+        echo -e "${RED}[✖]${NC} Failed to download Drone VPN file"
+        exit 1
+    fi
+
+    # Validate the configuration file - check if it's XML instead of WireGuard config
+    if grep -q "<?xml" /etc/wireguard/wg0.conf; then
+        echo -e "${RED}[✖]${NC} Invalid WireGuard configuration file (XML detected)"
+        echo -e "${YELLOW}[⋯]${NC} Content of downloaded file:"
+        head -n 5 /etc/wireguard/wg0.conf
+        echo -e "${YELLOW}[⋯]${NC} The download URL may be expired or invalid."
+        echo -e "${YELLOW}[⋯]${NC} Please try activating again with a new token."
+        exit 1
+    fi
+
+    # Validate the configuration has required WireGuard sections
+    if ! grep -q "\[Interface\]" /etc/wireguard/wg0.conf; then
+        echo -e "${RED}[✖]${NC} Invalid WireGuard configuration file (missing [Interface] section)"
+        echo -e "${YELLOW}[⋯]${NC} Content of downloaded file:"
+        head -n 5 /etc/wireguard/wg0.conf
+        exit 1
+    fi
+
+    echo -e "${YELLOW}[⋯]${NC} Enabling and starting VPN service..."
+    systemctl enable wg-quick@wg0
+    if [ $? -ne 0 ]; then
+        echo -e "${RED}[✖]${NC} Failed to enable wg-quick service"
+        exit 1
+    fi
+
+    systemctl stop wg-quick@wg0 >/dev/null 2>&1
+    sleep 2  # Short pause to ensure service has completely stopped
+
+    if ! systemctl start wg-quick@wg0; then
+        echo -e "${RED}[✖]${NC} Failed to start WireGuard service. Please check the configuration."
+        systemctl status wg-quick@wg0
+        exit 1
+    fi
+
+    # Wait for the VPN connection to establish
+    echo -e "${YELLOW}[⋯]${NC} Waiting for VPN connection to establish..."
+    sleep 5
+
+    # Verify VPN connection
+    if ! wg show wg0 >/dev/null 2>&1; then
+        echo -e "${RED}[✖]${NC} VPN connection failed to establish."
+        systemctl status wg-quick@wg0
+        exit 1
+    fi
+
+    echo -e "${GREEN}[✔]${NC} VPN connection established"
+    
+    username=$(echo "$response" | jq -r '.username')
+    password=$(echo "$response" | jq -r '.password')
+    repository=$(echo "$response" | jq -r '.repository')
+
+    echo -e "${YELLOW}[⋯]${NC} Logging in to Docker registry..."
+    docker login -u $username -p $password $repository
+    if [ $? -ne 0 ]; then
+        echo -e "${RED}[✖]${NC} Failed to login to Docker registry"
+        exit 1
+    fi
+
+    systemctl enable docker
+
+    echo -e "${YELLOW}[⋯]${NC} Downloading Docker Compose configuration..."
+    compose=$(echo "$response" | jq -r '.compose')
+    curl --connect-timeout 15 --max-time 15 -o docker-compose.yml "$compose"
+    if [ $? -ne 0 ]; then
+        echo -e "${RED}[✖]${NC} Failed to download Docker Compose file"
+        exit 1
+    fi
+
+    chown skycore docker-compose.yml
+    chown -R skycore /home/skycore
+    chmod -R 755 /home/skycore
+
+    echo -e "${YELLOW}[⋯]${NC} Starting Docker containers..."
+    docker compose pull
+    
+    # If specific services are specified, start only those
+    if [ -n "$SERVICES" ]; then
+        echo -e "${YELLOW}[⋯]${NC} Starting selected services: $SERVICES"
+        # Convert comma-separated list to space-separated for docker compose
+        SERVICES_LIST=${SERVICES//,/ }
+        docker compose up -d $SERVICES_LIST
+    else
+        echo -e "${YELLOW}[⋯]${NC} Starting all services"
+        docker compose up -d
+    fi
+
+    if [ $? -ne 0 ]; then
+        echo -e "${RED}[✖]${NC} Failed to start Docker containers"
+        exit 1
+    fi
+
+    # Create configuration file
+    echo -e "${YELLOW}[⋯]${NC} Creating configuration file..."
+    CONFIG_FILE="/home/skycore/skycore.conf"
+    
+    # Prepare services string for config
+    if [ -n "$SERVICES" ]; then
+        SERVICES_CONFIG="$SERVICES"
+    else
+        # If all services were started, list them all
+        SERVICES_CONFIG="drone-mavros,camera-proxy,mavproxy,ws_proxy"
+    fi
+    
+    # Write to config file
+    cat > "$CONFIG_FILE" << EOF
+activated: true
+token: $TOKEN
+services: $SERVICES_CONFIG
+activation_date: $(date +"%Y-%m-%d %H:%M:%S")
+EOF
+    
+    # Set permissions
+    chown skycore:skycore "$CONFIG_FILE"
+    chmod 600 "$CONFIG_FILE"  # Only owner can read/write
+    
+    echo -e "${GREEN}[✔]${NC} Configuration saved to $CONFIG_FILE"
+
+    # Grant Docker permissions to user
+    echo -e "${YELLOW}[⋯]${NC} Granting Docker permissions to the current user..."
+    # Get the current user (if running with sudo)
+    CURRENT_USER=${SUDO_USER:-$(whoami)}
+    
+    # Skip if already root
+    if [ "$CURRENT_USER" != "root" ]; then
+        if getent group docker | grep -q "\b${CURRENT_USER}\b"; then
+            echo -e "${GREEN}[✔]${NC} User $CURRENT_USER already has Docker permissions"
+        else
+            usermod -aG docker $CURRENT_USER
+            echo -e "${GREEN}[✔]${NC} User $CURRENT_USER added to the docker group"
+            echo -e "${YELLOW}[⋯]${NC} You may need to log out and log back in for the changes to take effect"
+            echo -e "${YELLOW}[⋯]${NC} Or run 'newgrp docker' in your terminal to apply permissions immediately"
+        fi
+    fi
+
+    echo -e "${GREEN}[✔]${NC} Drone activation is complete."
+}
+
 # Install skycore to the system
 SCRIPT_PATH=$(readlink -f "$0")
 if [ ! -f "/usr/local/bin/skycore.sh" ]; then
@@ -1053,17 +1036,6 @@
     skycore_down
 
 elif [[ "$1" == "help" ]]; then
-=======
-install_skycore() {
-    SCRIPT_PATH=$(readlink -f "$0")
-    sudo cp "$SCRIPT_PATH" /usr/local/bin/skycore.sh
-    sudo chmod +x /usr/local/bin/skycore.sh
-    sudo ln -sf /usr/local/bin/skycore.sh /usr/local/bin/skycore
-    echo -e "${GREEN}[✔]${NC} SkyCore installed successfully"
-}
-
-show_help() {
->>>>>>> 68dc420a
     echo "Available commands:"
     echo "  skycore cli       - Start the SkyCore CLI"
     echo "  skycore clone     - Clone a device to image files"
@@ -1082,42 +1054,5 @@
     echo "For more information on a specific command, use --help:"
     echo "  skycore clone --help"
     echo "  skycore flash --help"
-<<<<<<< HEAD
     echo "  skycore activate --help"
-=======
-    echo "  skycore activate <token>"
-}
-
-main() {
-    install_skycore
-
-    if [[ "$1" == "cli" ]]; then
-        echo "Starting SkyCore CLI..."
-        python3 "skycore_cli.py"
-
-    elif [[ "$1" == "clone" ]]; then
-        shift
-        clone_drive "$@"
-
-    elif [[ "$1" == "flash" ]]; then
-        shift
-        flash_drive "$@"
-
-    elif [[ "$1" == "activate" ]]; then
-        shift
-        activate_drone "$@"
-
-    elif [[ "$1" == "help" ]]; then
-        show_help
-
-    elif [[ "$1" == "install-wireguard" ]]; then
-        install_wireguard
-    else
-        echo "Usage: skycore [command]"
-        echo "Use 'skycore help' for a list of available commands"
-        exit 1
-    fi
-}
->>>>>>> 68dc420a
-
-main "$@"+fi